[workspace.package]
version = "0.1.0"
edition = "2021"
rust-version = "1.86"
license = "MIT OR Apache-2.0"
homepage = "https://github.com/flashbots/op-rbuilder"
repository = "https://github.com/flashbots/op-rbuilder"
exclude = [".github/"]

[workspace]
members = ["crates/op-rbuilder"]
default-members = ["crates/op-rbuilder"]
resolver = "2"

# Speed up compilation time for dev builds by reducing emitted debug info.
# NOTE: Debuggers may provide less useful information with this setting.
# Uncomment this section if you're using a debugger.
[profile.dev]
# https://davidlattimore.github.io/posts/2024/02/04/speeding-up-the-rust-edit-build-run-cycle.html
debug = "line-tables-only"
split-debuginfo = "unpacked"

# Speed up tests.
[profile.dev.package]
proptest.opt-level = 3
rand_chacha.opt-level = 3
rand_xorshift.opt-level = 3
unarray.opt-level = 3

# Like release, but with full debug symbols. Useful for e.g. `perf`.
[profile.debug-fast]
inherits = "release"
debug = true
lto = "thin"

[profile.maxperf]
inherits = "release"
lto = "fat"
codegen-units = 1
incremental = false

[workspace.dependencies]
reth = { git = "https://github.com/paradigmxyz/reth", tag = "v1.4.1" }
reth-chain-state = { git = "https://github.com/paradigmxyz/reth", tag = "v1.4.1" }
reth-cli = { git = "https://github.com/paradigmxyz/reth", tag = "v1.4.1" }
reth-cli-util = { git = "https://github.com/paradigmxyz/reth", tag = "v1.4.1" }
reth-db = { git = "https://github.com/paradigmxyz/reth", tag = "v1.4.1" }
reth-db-common = { git = "https://github.com/paradigmxyz/reth", tag = "v1.4.1" }
reth-errors = { git = "https://github.com/paradigmxyz/reth", tag = "v1.4.1" }
reth-payload-builder = { git = "https://github.com/paradigmxyz/reth", tag = "v1.4.1" }
reth-node-api = { git = "https://github.com/paradigmxyz/reth", tag = "v1.4.1" }
reth-node-ethereum = { git = "https://github.com/paradigmxyz/reth", tag = "v1.4.1" }
reth-trie = { git = "https://github.com/paradigmxyz/reth", tag = "v1.4.1" }
reth-trie-parallel = { git = "https://github.com/paradigmxyz/reth", tag = "v1.4.1" }
reth-basic-payload-builder = { git = "https://github.com/paradigmxyz/reth", tag = "v1.4.1" }
reth-node-core = { git = "https://github.com/paradigmxyz/reth", tag = "v1.4.1" }
reth-primitives = { git = "https://github.com/paradigmxyz/reth", tag = "v1.4.1" }
reth-primitives-traits = { git = "https://github.com/paradigmxyz/reth", tag = "v1.4.1" }
reth-provider = { git = "https://github.com/paradigmxyz/reth", tag = "v1.4.1", features = [
    "test-utils",
] }
<<<<<<< HEAD
reth-chainspec = { git = "https://github.com/paradigmxyz/reth", tag = "v1.3.12" }
reth-evm = { git = "https://github.com/paradigmxyz/reth", tag = "v1.3.12" }
reth-evm-ethereum = { git = "https://github.com/paradigmxyz/reth", tag = "v1.3.12" }
reth-execution-errors = { git = "https://github.com/paradigmxyz/reth", tag = "v1.3.12" }
reth-exex = { git = "https://github.com/paradigmxyz/reth", tag = "v1.3.12" }
reth-metrics = { git = "https://github.com/paradigmxyz/reth", tag = "v1.3.12" }
reth-trie-db = { git = "https://github.com/paradigmxyz/reth", tag = "v1.3.12" }
reth-payload-primitives = { git = "https://github.com/paradigmxyz/reth", tag = "v1.3.12" }
reth-transaction-pool = { git = "https://github.com/paradigmxyz/reth", tag = "v1.3.12" }
reth-execution-types = { git = "https://github.com/paradigmxyz/reth", tag = "v1.3.12" }
reth-revm = { git = "https://github.com/paradigmxyz/reth", tag = "v1.3.12" }
reth-payload-builder-primitives = { git = "https://github.com/paradigmxyz/reth", tag = "v1.3.12" }
reth-payload-util = { git = "https://github.com/paradigmxyz/reth", tag = "v1.3.12" }
reth-rpc-layer = { git = "https://github.com/paradigmxyz/reth", tag = "v1.3.12" }
reth-network-peers = { git = "https://github.com/paradigmxyz/reth", tag = "v1.3.12" }
reth-testing-utils = { git = "https://github.com/paradigmxyz/reth", tag = "v1.3.12" }
reth-node-builder = { git = "https://github.com/paradigmxyz/reth", tag = "v1.3.12" }
reth-rpc-eth-types =  { git = "https://github.com/paradigmxyz/reth", tag = "v1.3.12" }
=======
reth-chainspec = { git = "https://github.com/paradigmxyz/reth", tag = "v1.4.1" }
reth-evm = { git = "https://github.com/paradigmxyz/reth", tag = "v1.4.1" }
reth-evm-ethereum = { git = "https://github.com/paradigmxyz/reth", tag = "v1.4.1" }
reth-execution-errors = { git = "https://github.com/paradigmxyz/reth", tag = "v1.4.1" }
reth-exex = { git = "https://github.com/paradigmxyz/reth", tag = "v1.4.1" }
reth-metrics = { git = "https://github.com/paradigmxyz/reth", tag = "v1.4.1" }
reth-trie-db = { git = "https://github.com/paradigmxyz/reth", tag = "v1.4.1" }
reth-payload-primitives = { git = "https://github.com/paradigmxyz/reth", tag = "v1.4.1" }
reth-transaction-pool = { git = "https://github.com/paradigmxyz/reth", tag = "v1.4.1" }
reth-execution-types = { git = "https://github.com/paradigmxyz/reth", tag = "v1.4.1" }
reth-revm = { git = "https://github.com/paradigmxyz/reth", tag = "v1.4.1" }
reth-payload-builder-primitives = { git = "https://github.com/paradigmxyz/reth", tag = "v1.4.1" }
reth-payload-util = { git = "https://github.com/paradigmxyz/reth", tag = "v1.4.1" }
reth-rpc-layer = { git = "https://github.com/paradigmxyz/reth", tag = "v1.4.1" }
reth-network-peers = { git = "https://github.com/paradigmxyz/reth", tag = "v1.4.1" }
reth-testing-utils = { git = "https://github.com/paradigmxyz/reth", tag = "v1.4.1" }
reth-node-builder = { git = "https://github.com/paradigmxyz/reth", tag = "v1.4.1" }
>>>>>>> c7b2f6a8

# reth optimism
reth-optimism-primitives = { git = "https://github.com/paradigmxyz/reth", tag = "v1.4.1" }
reth-optimism-consensus = { git = "https://github.com/paradigmxyz/reth", tag = "v1.4.1" }
reth-optimism-cli = { git = "https://github.com/paradigmxyz/reth", tag = "v1.4.1" }
reth-optimism-forks = { git = "https://github.com/paradigmxyz/reth", tag = "v1.4.1" }
reth-optimism-evm = { git = "https://github.com/paradigmxyz/reth", tag = "v1.4.1" }
reth-optimism-node = { git = "https://github.com/paradigmxyz/reth", tag = "v1.4.1" }
reth-optimism-payload-builder = { git = "https://github.com/paradigmxyz/reth", tag = "v1.4.1" }
reth-optimism-chainspec = { git = "https://github.com/paradigmxyz/reth", tag = "v1.4.1" }
reth-optimism-txpool = { git = "https://github.com/paradigmxyz/reth", tag = "v1.4.1" }

# compatible with reth "v1.4.1 dependencies
revm = { version = "23.1.0", features = [
    "std",
    "secp256k1",
    "optional_balance_check",
], default-features = false }
revm-inspectors = { version = "0.22.0", default-features = false }
op-revm = { version = "4.0.2", default-features = false }

ethereum_ssz_derive = "0.9.0"
ethereum_ssz = "0.9.0"

alloy-primitives = { version = "1.1.0", default-features = false }
alloy-rlp = "0.3.10"
alloy-chains = "0.2.0"
alloy-evm = { version = "0.8.0", default-features = false }
alloy-provider = { version = "1.0.3", features = ["ipc", "pubsub"] }
alloy-pubsub = { version = "1.0.3" }
alloy-eips = { version = "1.0.3" }
alloy-rpc-types = { version = "1.0.3" }
alloy-json-rpc = { version = "1.0.3" }
alloy-transport-http = { version = "1.0.3" }
alloy-network = { version = "1.0.3" }
alloy-network-primitives = { version = "1.0.3" }
alloy-transport = { version = "1.0.3" }
alloy-node-bindings = { version = "1.0.3" }
alloy-consensus = { version = "1.0.3", features = ["kzg"] }
alloy-serde = { version = "1.0.3" }
alloy-rpc-types-beacon = { version = "1.0.3", features = ["ssz"] }
alloy-rpc-types-engine = { version = "1.0.3", features = ["ssz"] }
alloy-rpc-types-eth = { version = "1.0.3" }
alloy-signer-local = { version = "1.0.3" }
alloy-rpc-client = { version = "1.0.3" }
alloy-genesis = { version = "1.0.3" }
alloy-trie = { version = "0.8.1" }

# optimism
alloy-op-evm = { version = "0.8.0", default-features = false }
op-alloy-rpc-types = { version = "0.16.0", default-features = false }
op-alloy-rpc-types-engine = { version = "0.16.0", default-features = false }
op-alloy-rpc-jsonrpsee = { version = "0.16.0", default-features = false }
op-alloy-network = { version = "0.16.0", default-features = false }
op-alloy-consensus = { version = "0.16.0", default-features = false }

async-trait = { version = "0.1.83" }
clap = { version = "4.4.3", features = ["derive", "env"] }
clap_builder = { version = "4.5.19" }
thiserror = { version = "1.0.64" }
eyre = { version = "0.6.12" }
jsonrpsee = { version = "0.25.1" }
jsonrpsee-types = { version = "0.25.1" }
parking_lot = { version = "0.12.3" }
tokio = { version = "1.40.0" }
auto_impl = { version = "1.2.0" }
reqwest = { version = "0.12.8" }
serde = { version = "1.0.210" }
serde_json = { version = "1.0.128" }
serde_with = { version = "3.8.1" }
secp256k1 = { version = "0.30" }
derive_more = { version = "2" }
tokio-stream = "0.1.16"
tokio-util = "0.7.12"
url = "2.5.2"
warp = "0.3.7"
flate2 = "1.0.35"
prometheus = "0.13.4"
ctor = "0.2"

libc = { version = "0.2.161" }
lazy_static = "1.4.0"
tikv-jemallocator = { version = "0.6" }
tracing = "0.1.37"
metrics = { version = "0.24.1" }
ahash = "0.8.6"
time = { version = "0.3.36", features = ["macros", "formatting", "parsing"] }
vergen = "9.0.4"
vergen-git2 = "1.0.5"<|MERGE_RESOLUTION|>--- conflicted
+++ resolved
@@ -59,26 +59,6 @@
 reth-provider = { git = "https://github.com/paradigmxyz/reth", tag = "v1.4.1", features = [
     "test-utils",
 ] }
-<<<<<<< HEAD
-reth-chainspec = { git = "https://github.com/paradigmxyz/reth", tag = "v1.3.12" }
-reth-evm = { git = "https://github.com/paradigmxyz/reth", tag = "v1.3.12" }
-reth-evm-ethereum = { git = "https://github.com/paradigmxyz/reth", tag = "v1.3.12" }
-reth-execution-errors = { git = "https://github.com/paradigmxyz/reth", tag = "v1.3.12" }
-reth-exex = { git = "https://github.com/paradigmxyz/reth", tag = "v1.3.12" }
-reth-metrics = { git = "https://github.com/paradigmxyz/reth", tag = "v1.3.12" }
-reth-trie-db = { git = "https://github.com/paradigmxyz/reth", tag = "v1.3.12" }
-reth-payload-primitives = { git = "https://github.com/paradigmxyz/reth", tag = "v1.3.12" }
-reth-transaction-pool = { git = "https://github.com/paradigmxyz/reth", tag = "v1.3.12" }
-reth-execution-types = { git = "https://github.com/paradigmxyz/reth", tag = "v1.3.12" }
-reth-revm = { git = "https://github.com/paradigmxyz/reth", tag = "v1.3.12" }
-reth-payload-builder-primitives = { git = "https://github.com/paradigmxyz/reth", tag = "v1.3.12" }
-reth-payload-util = { git = "https://github.com/paradigmxyz/reth", tag = "v1.3.12" }
-reth-rpc-layer = { git = "https://github.com/paradigmxyz/reth", tag = "v1.3.12" }
-reth-network-peers = { git = "https://github.com/paradigmxyz/reth", tag = "v1.3.12" }
-reth-testing-utils = { git = "https://github.com/paradigmxyz/reth", tag = "v1.3.12" }
-reth-node-builder = { git = "https://github.com/paradigmxyz/reth", tag = "v1.3.12" }
-reth-rpc-eth-types =  { git = "https://github.com/paradigmxyz/reth", tag = "v1.3.12" }
-=======
 reth-chainspec = { git = "https://github.com/paradigmxyz/reth", tag = "v1.4.1" }
 reth-evm = { git = "https://github.com/paradigmxyz/reth", tag = "v1.4.1" }
 reth-evm-ethereum = { git = "https://github.com/paradigmxyz/reth", tag = "v1.4.1" }
@@ -96,7 +76,7 @@
 reth-network-peers = { git = "https://github.com/paradigmxyz/reth", tag = "v1.4.1" }
 reth-testing-utils = { git = "https://github.com/paradigmxyz/reth", tag = "v1.4.1" }
 reth-node-builder = { git = "https://github.com/paradigmxyz/reth", tag = "v1.4.1" }
->>>>>>> c7b2f6a8
+reth-rpc-eth-types =  { git = "https://github.com/paradigmxyz/reth", tag = "v1.4.1" }
 
 # reth optimism
 reth-optimism-primitives = { git = "https://github.com/paradigmxyz/reth", tag = "v1.4.1" }
