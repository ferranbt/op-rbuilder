--- conflicted
+++ resolved
@@ -78,11 +78,8 @@
 reth-testing-utils = { git = "https://github.com/paradigmxyz/reth", tag = "v1.4.7" }
 reth-node-builder = { git = "https://github.com/paradigmxyz/reth", tag = "v1.4.7" }
 reth-rpc-eth-types = { git = "https://github.com/paradigmxyz/reth", tag = "v1.4.7" }
-<<<<<<< HEAD
-reth-ipc = { git = "https://github.com/paradigmxyz/reth", tag = "v1.4.1" }
-=======
+reth-ipc = { git = "https://github.com/paradigmxyz/reth", tag = "v1.4.7" }
 reth-tracing-otlp = { git = "https://github.com/paradigmxyz/reth", tag = "v1.4.7" }
->>>>>>> 0c59cb76
 
 # reth optimism
 reth-optimism-primitives = { git = "https://github.com/paradigmxyz/reth", tag = "v1.4.7" }
