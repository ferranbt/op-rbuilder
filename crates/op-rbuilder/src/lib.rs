--- conflicted
+++ resolved
@@ -1,6 +1,8 @@
 pub mod args;
 pub mod builders;
+pub mod launcher;
 pub mod metrics;
+mod monitor_tx_pool;
 pub mod primitives;
 pub mod revert_protection;
 pub mod traits;
@@ -8,19 +10,4 @@
 pub mod tx_signer;
 
 #[cfg(any(test, feature = "testing"))]
-<<<<<<< HEAD
-pub mod tests;
-=======
-pub mod tests;
-
-pub mod traits;
-pub mod tx;
-
-/// CLI argument parsing.
-pub mod args;
-mod builders;
-pub mod launcher;
-mod metrics;
-mod monitor_tx_pool;
-mod revert_protection;
->>>>>>> 8c5737a0
+pub mod tests;