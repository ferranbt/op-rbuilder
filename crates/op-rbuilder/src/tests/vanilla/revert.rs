<<<<<<< HEAD
use crate::tests::{BundleOpts, TestHarnessBuilder};
use alloy_provider::Provider;
=======
use crate::tests::TestHarnessBuilder;
>>>>>>> 98ada656

/// This test ensures that the transactions that get reverted an not included in the block
/// are emitted as a log on the builder.
#[tokio::test]
async fn monitor_transaction_drops() -> eyre::Result<()> {
    let harness = TestHarnessBuilder::new("monitor_transaction_drops")
        .with_revert_protection()
        .build()
        .await?;

    let mut generator = harness.block_generator().await?;

    // send 10 reverting transactions
    let mut pending_txn = Vec::new();
    for _ in 0..10 {
        let txn = harness.send_revert_transaction().await?;
        pending_txn.push(txn);
    }

    // generate 10 blocks
    for _ in 0..10 {
        generator.generate_block().await?;
        let latest_block = harness.latest_block().await;

        // blocks should only include two transactions (deposit + builder)
        assert_eq!(latest_block.transactions.len(), 2);
    }

    // check that the builder emitted logs for the reverted transactions
    // with the monitoring logic
    // TODO: this is not ideal, lets find a different way to detect this
    // Each time a transaction is dropped, it emits a log like this
    // 'Transaction event received target="monitoring" tx_hash="<tx_hash>" kind="discarded"'
    let builder_logs = std::fs::read_to_string(harness.builder_log_path())?;

    for txn in pending_txn {
        let txn_log = format!(
            "Transaction event received target=\"monitoring\" tx_hash=\"{}\" kind=\"discarded\"",
            txn.tx_hash()
        );

        assert!(builder_logs.contains(txn_log.as_str()));
    }

    Ok(())
}

#[tokio::test]
async fn revert_protection_disabled() -> eyre::Result<()> {
    let harness = TestHarnessBuilder::new("revert_protection_disabled")
        .build()
        .await?;

    let mut generator = harness.block_generator().await?;

    for _ in 0..10 {
        let valid_tx = harness.send_valid_transaction().await?;
        let reverting_tx = harness.send_revert_transaction().await?;
        let block_generated = generator.generate_block().await?;

        assert!(block_generated.includes(*valid_tx.tx_hash()));
        assert!(block_generated.includes(*reverting_tx.tx_hash()));
    }

    Ok(())
}

#[tokio::test]
async fn revert_protection_disabled_bundle_endpoint_error() -> eyre::Result<()> {
    // If revert protection is disabled, it should not be possible to send a revert bundle
    // since the revert RPC endpoint is not available.
    let harness = TestHarnessBuilder::new("revert_protection_disabled_bundle_endpoint_error")
        .build()
        .await?;

    let res = harness
        .create_transaction()
        .with_bundle(BundleOpts::default())
        .send()
        .await;

    assert!(
        res.is_err(),
        "Expected error because method is not available"
    );
    Ok(())
}

#[tokio::test]
async fn revert_protection_bundle() -> eyre::Result<()> {
    // Test the behaviour of the revert protection bundle, if the bundle **does not** revert
    // the transaction is included in the block. If the bundle reverts, the transaction
    // is not included in the block and tried again for the next bundle range blocks
    // when it will be dropped from the pool.
    let harness = TestHarnessBuilder::new("revert_protection_bundle")
        .with_revert_protection()
        .build()
        .await?;

    let mut generator = harness.block_generator().await?;

    // Test 1: Bundle does not revert
    {
        let valid_bundle = harness
            .create_transaction()
            .with_bundle(BundleOpts::default())
            .send()
            .await?;

        let block_hash = generator.generate_block().await?;
        let block = harness
            .provider()?
            .get_block_by_hash(block_hash)
            .await?
            .expect("block");

        assert!(
            block
                .transactions
                .hashes()
                .any(|hash| hash == *valid_bundle.tx_hash()),
            "successful bundle transaction missing from block"
        );
    }

    // Test 2: Bundle reverts. It is not included in the block
    {
        let reverted_bundle = harness
            .create_transaction()
            .with_revert()
            .with_bundle(BundleOpts::default())
            .send()
            .await?;

        let block_hash = generator.generate_block().await?;
        let block = harness
            .provider()?
            .get_block_by_hash(block_hash)
            .await?
            .expect("block");

        assert!(
            !block
                .transactions
                .hashes()
                .any(|hash| hash == *reverted_bundle.tx_hash()),
            "reverted bundle transaction included in block"
        );
    }

    Ok(())
}

#[tokio::test]
async fn revert_protection_bundle_range_limits() -> eyre::Result<()> {
    // Test the range limits for the revert protection bundle.
    // - It cannot have as a max block number a past block number
    // TODO: We have not decided on the limits yet.
    Ok(())
}

#[tokio::test]
async fn revert_protection_allow_reverted_transactions_without_bundle() -> eyre::Result<()> {
    // If a transaction reverts and was sent as a normal transaction through the eth_sendRawTransaction
    // bundle, the transaction should be included in the block.
    // This behaviour is the same as the 'revert_protection_disabled' test.
    let harness =
        TestHarnessBuilder::new("revert_protection_allow_reverted_transactions_without_bundle")
            .with_revert_protection()
            .build()
            .await?;

    let mut generator = harness.block_generator().await?;

    for _ in 0..10 {
        let valid_tx = harness.send_valid_transaction().await?;
        let reverting_tx = harness.send_revert_transaction().await?;
        let block_generated = generator.generate_block().await?;

<<<<<<< HEAD
        assert!(
            block
                .transactions
                .hashes()
                .any(|hash| hash == *reverting_tx.tx_hash()),
            "reverted transaction missing from block"
        );
=======
        assert!(block_generated.includes(*valid_tx.tx_hash()));
        assert!(block_generated.not_includes(*reverting_tx.tx_hash()));
>>>>>>> 98ada656
    }

    Ok(())
}<|MERGE_RESOLUTION|>--- conflicted
+++ resolved
@@ -1,9 +1,4 @@
-<<<<<<< HEAD
 use crate::tests::{BundleOpts, TestHarnessBuilder};
-use alloy_provider::Provider;
-=======
-use crate::tests::TestHarnessBuilder;
->>>>>>> 98ada656
 
 /// This test ensures that the transactions that get reverted an not included in the block
 /// are emitted as a log on the builder.
@@ -113,20 +108,8 @@
             .send()
             .await?;
 
-        let block_hash = generator.generate_block().await?;
-        let block = harness
-            .provider()?
-            .get_block_by_hash(block_hash)
-            .await?
-            .expect("block");
-
-        assert!(
-            block
-                .transactions
-                .hashes()
-                .any(|hash| hash == *valid_bundle.tx_hash()),
-            "successful bundle transaction missing from block"
-        );
+        let block_generated = generator.generate_block().await?;
+        assert!(block_generated.includes(*valid_bundle.tx_hash()));
     }
 
     // Test 2: Bundle reverts. It is not included in the block
@@ -138,20 +121,8 @@
             .send()
             .await?;
 
-        let block_hash = generator.generate_block().await?;
-        let block = harness
-            .provider()?
-            .get_block_by_hash(block_hash)
-            .await?
-            .expect("block");
-
-        assert!(
-            !block
-                .transactions
-                .hashes()
-                .any(|hash| hash == *reverted_bundle.tx_hash()),
-            "reverted bundle transaction included in block"
-        );
+        let block_generated = generator.generate_block().await?;
+        assert!(block_generated.not_includes(*reverted_bundle.tx_hash()));
     }
 
     Ok(())
@@ -183,18 +154,8 @@
         let reverting_tx = harness.send_revert_transaction().await?;
         let block_generated = generator.generate_block().await?;
 
-<<<<<<< HEAD
-        assert!(
-            block
-                .transactions
-                .hashes()
-                .any(|hash| hash == *reverting_tx.tx_hash()),
-            "reverted transaction missing from block"
-        );
-=======
         assert!(block_generated.includes(*valid_tx.tx_hash()));
         assert!(block_generated.not_includes(*reverting_tx.tx_hash()));
->>>>>>> 98ada656
     }
 
     Ok(())
