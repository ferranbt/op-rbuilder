use reth_metrics::{
    metrics::{Counter, Histogram},
    Metrics,
};

/// op-rbuilder metrics
#[derive(Metrics, Clone)]
#[metrics(scope = "op_rbuilder")]
pub struct OpRBuilderMetrics {
    /// Block built success
    pub block_built_success: Counter,
    /// Number of flashblocks added to block (Total per block)
    pub flashblock_count: Histogram,
    /// Number of messages sent
    pub messages_sent_count: Counter,
    /// Total duration of building a block
    pub total_block_built_duration: Histogram,
    /// Flashblock build duration
    pub flashblock_build_duration: Histogram,
    /// Number of invalid blocks
    pub invalid_blocks_count: Counter,
    /// Duration of fetching transactions from the pool
    pub transaction_pool_fetch_duration: Histogram,
    /// Duration of state root calculation
    pub state_root_calculation_duration: Histogram,
    /// Duration of sequencer transaction execution
    pub sequencer_tx_duration: Histogram,
    /// Duration of state merge transitions
    pub state_transition_merge_duration: Histogram,
    /// Duration of payload simulation of all transactions
    pub payload_tx_simulation_duration: Histogram,
    /// Number of transaction considered for inclusion in the block
    pub payload_num_tx_considered: Histogram,
    /// Payload byte size
    pub payload_byte_size: Histogram,
    /// Number of transactions in the payload
    pub payload_num_tx: Histogram,
    /// Number of transactions in the payload that were successfully simulated
    pub payload_num_tx_simulated: Histogram,
    /// Number of transactions in the payload that were successfully simulated
    pub payload_num_tx_simulated_success: Histogram,
    /// Number of transactions in the payload that failed simulation
    pub payload_num_tx_simulated_fail: Histogram,
    /// Duration of tx simulation
    pub tx_simulation_duration: Histogram,
    /// Byte size of transactions
    pub tx_byte_size: Histogram,
<<<<<<< HEAD
=======
    /// Da block size limit
    pub da_block_size_limit: Histogram,
    /// Da tx size limit
    pub da_tx_size_limit: Histogram,
}

/// Contains version information for the application.
#[derive(Debug, Clone)]
pub struct VersionInfo {
    /// The version of the application.
    pub version: &'static str,
    /// The build timestamp of the application.
    pub build_timestamp: &'static str,
    /// The cargo features enabled for the build.
    pub cargo_features: &'static str,
    /// The Git SHA of the build.
    pub git_sha: &'static str,
    /// The target triple for the build.
    pub target_triple: &'static str,
    /// The build profile (e.g., debug or release).
    pub build_profile: &'static str,
}

impl VersionInfo {
    /// This exposes reth's version information over prometheus.
    pub fn register_version_metrics(&self) {
        let labels: [(&str, &str); 6] = [
            ("version", self.version),
            ("build_timestamp", self.build_timestamp),
            ("cargo_features", self.cargo_features),
            ("git_sha", self.git_sha),
            ("target_triple", self.target_triple),
            ("build_profile", self.build_profile),
        ];

        let gauge = gauge!("builder_info", &labels);
        gauge.set(1);
    }
>>>>>>> fa22d5c9
}<|MERGE_RESOLUTION|>--- conflicted
+++ resolved
@@ -45,45 +45,8 @@
     pub tx_simulation_duration: Histogram,
     /// Byte size of transactions
     pub tx_byte_size: Histogram,
-<<<<<<< HEAD
-=======
     /// Da block size limit
     pub da_block_size_limit: Histogram,
     /// Da tx size limit
     pub da_tx_size_limit: Histogram,
-}
-
-/// Contains version information for the application.
-#[derive(Debug, Clone)]
-pub struct VersionInfo {
-    /// The version of the application.
-    pub version: &'static str,
-    /// The build timestamp of the application.
-    pub build_timestamp: &'static str,
-    /// The cargo features enabled for the build.
-    pub cargo_features: &'static str,
-    /// The Git SHA of the build.
-    pub git_sha: &'static str,
-    /// The target triple for the build.
-    pub target_triple: &'static str,
-    /// The build profile (e.g., debug or release).
-    pub build_profile: &'static str,
-}
-
-impl VersionInfo {
-    /// This exposes reth's version information over prometheus.
-    pub fn register_version_metrics(&self) {
-        let labels: [(&str, &str); 6] = [
-            ("version", self.version),
-            ("build_timestamp", self.build_timestamp),
-            ("cargo_features", self.cargo_features),
-            ("git_sha", self.git_sha),
-            ("target_triple", self.target_triple),
-            ("build_profile", self.build_profile),
-        ];
-
-        let gauge = gauge!("builder_info", &labels);
-        gauge.set(1);
-    }
->>>>>>> fa22d5c9
 }